--- conflicted
+++ resolved
@@ -2,12 +2,8 @@
 from typing import Annotated, List, Optional
 from pycsghub.cmd import repo
 from pycsghub.cmd.repo_types import RepoType
-<<<<<<< HEAD
+from importlib.metadata import version
 from pycsghub.constants import DEFAULT_CSGHUB_DOMAIN, DEFAULT_REVISION, MIRROR
-=======
-from importlib.metadata import version
-from pycsghub.constants import DEFAULT_CSGHUB_DOMAIN, DEFAULT_REVISION
->>>>>>> 5ef8ae63
 
 app = typer.Typer(add_completion=False)
 
@@ -25,11 +21,8 @@
     "cache_dir": typer.Option("-cd", "--cache-dir", help="Path to the directory where to save the downloaded files."),
     "endpoint": typer.Option("-e", "--endpoint", help="The address of the request to be sent."),
     "token": typer.Option("-k", "--token", help="A User Access Token generated from https://opencsg.com/settings/access-token"),
-<<<<<<< HEAD
     "mirror": typer.Option("-m", "--mirror", help="the mirror of the csghub repo to download, available value: auto, hf, csghub, default: auto. hf: can download model/dataset with huggingface repo id. csghub: can download model/dataset with csghub repo id. auto: both repo id can download model/dataset"),
-=======
     "version": typer.Option(None, "-V", "--version", callback=version_callback, is_eager=True, help="Show the version and exit."),
->>>>>>> 5ef8ae63
 }
 
 
