--- conflicted
+++ resolved
@@ -386,20 +386,10 @@
     Returns:
         str: The formatted endpoint url.
     """
-<<<<<<< HEAD
+
     csghub_domain = os.getenv('CSGHUB_DOMAIN', DEFAULT_CSGHUB_DOMAIN)
     correct_endpoint = csghub_domain if csghub_domain is not None else endpoint
-=======
-    env_csghub_domain = os.getenv('CSGHUB_DOMAIN', None)
-    correct_endpoint = None
-    if bool(endpoint) and endpoint != DEFAULT_CSGHUB_DOMAIN:
-        correct_endpoint = endpoint
-    elif bool(env_csghub_domain) and env_csghub_domain != DEFAULT_CSGHUB_DOMAIN:
-        correct_endpoint = env_csghub_domain
-    else:
-        correct_endpoint = DEFAULT_CSGHUB_DOMAIN
-        
->>>>>>> ecb47216
+
     if operation == OPERATION_ACTION_GIT:
         scheme = urlparse(correct_endpoint).scheme
         correct_endpoint = correct_endpoint.replace(f"{scheme}://hub.", f"{scheme}://")
